--- conflicted
+++ resolved
@@ -1,9 +1,5 @@
 package main
 
 var (
-<<<<<<< HEAD
-	version = "20241102-dev"
-=======
-	version = "3.1.0"
->>>>>>> 6815a272
+	version = "20250305-dev"
 )