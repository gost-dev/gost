--- conflicted
+++ resolved
@@ -1,9 +1,5 @@
 package main
 
 var (
-<<<<<<< HEAD
-	version = "20250810-dev"
-=======
-	version = "3.2.4"
->>>>>>> 62c608ba
+	version = "20250813-dev"
 )