# ref: https://docs.docker.com/ci-cd/github-actions/
# https://blog.oddbit.com/post/2020-09-25-building-multi-architecture-im/

name: docker

on:
  push:
    branches:
      - master
    tags:
      - "v*"
  workflow_dispatch:

jobs:
  build:
    runs-on: ubuntu-latest
    steps:
      - name: Prepare
        id: prepare
        run: |
          DOCKER_IMAGE=${{ secrets.DOCKER_IMAGE }}
          VERSION=latest

          # If this is git tag, use the tag name as a docker tag
          if [[ $GITHUB_REF == refs/tags/* ]]; then
            VERSION=${GITHUB_REF#refs/tags/v}
          fi
          TAGS="${DOCKER_IMAGE}:${VERSION}"

          # If the VERSION looks like a version number, assume that
          # this is the most recent version of the image and also
          # tag it 'latest'.
          if [[ $VERSION =~ ^[0-9]{1,3}\.[0-9]{1,3}\.[0-9]{1,3}$ ]]; then
            MAJOR_VERSION=`echo $VERSION | awk '{split($0,a,"."); print a[1]}'`
            MINOR_VERSION=`echo $VERSION | awk '{split($0,a,"."); print a[2]}'`
            TAGS="$TAGS,${DOCKER_IMAGE}:${MAJOR_VERSION},${DOCKER_IMAGE}:${MAJOR_VERSION}.${MINOR_VERSION},${DOCKER_IMAGE}:latest"
          fi

          # Set output parameters.
          echo "tags=${TAGS}" >> $GITHUB_OUTPUT
          echo "docker_image=${DOCKER_IMAGE}" >> $GITHUB_OUTPUT
          echo "docker_platforms=linux/386,linux/amd64,linux/arm/v6,linux/arm/v7,linux/arm64/v8,linux/s390x,linux/riscv64" >> $GITHUB_OUTPUT

<<<<<<< HEAD
      - name: Set up QEMU
        uses: docker/setup-qemu-action@v3

      - name: Set up Docker Buildx
        id: buildx
        uses: docker/setup-buildx-action@v3
=======
    - name: Set up Docker Buildx
      id: buildx
      uses: docker/setup-buildx-action@v3
>>>>>>> d18539ef

      - name: Environment
        run: |
          echo home=$HOME
          echo git_ref=$GITHUB_REF
          echo git_sha=$GITHUB_SHA
          echo image=${{ steps.prepare.outputs.docker_image }}
          echo tags=${{ steps.prepare.outputs.tags }}
          echo platforms=${{ steps.prepare.outputs.docker_platforms }}
          echo avail_platforms=${{ steps.buildx.outputs.platforms }}

<<<<<<< HEAD
      - name: Login to DockerHub
        if: github.event_name != 'pull_request'
        uses: docker/login-action@v1
        with:
          username: ${{ secrets.DOCKER_USERNAME }}
          password: ${{ secrets.DOCKER_PASSWORD }}

      - name: Buildx and push
        uses: docker/build-push-action@v2
        with:
          platforms: ${{ steps.prepare.outputs.docker_platforms }}
          push: true
          tags: ${{ steps.prepare.outputs.tags }}
=======
    - name: Login to DockerHub
      if: github.event_name != 'pull_request'
      uses: docker/login-action@v3
      with:
        username: ${{ secrets.DOCKER_USERNAME }}
        password: ${{ secrets.DOCKER_PASSWORD }}

    - name: Buildx and push
      uses: docker/build-push-action@v6
      with:
        platforms: ${{ steps.prepare.outputs.docker_platforms }}
        push: true
        tags: ${{ steps.prepare.outputs.tags }}
>>>>>>> d18539ef
<|MERGE_RESOLUTION|>--- conflicted
+++ resolved
@@ -6,79 +6,55 @@
 on:
   push:
     branches:
-      - master
+    - master
     tags:
-      - "v*"
+    - 'v*'
   workflow_dispatch:
 
 jobs:
   build:
     runs-on: ubuntu-latest
     steps:
-      - name: Prepare
-        id: prepare
-        run: |
-          DOCKER_IMAGE=${{ secrets.DOCKER_IMAGE }}
-          VERSION=latest
+    - name: Prepare
+      id: prepare
+      run: |
+        DOCKER_IMAGE=${{ secrets.DOCKER_IMAGE }}
+        VERSION=latest
 
-          # If this is git tag, use the tag name as a docker tag
-          if [[ $GITHUB_REF == refs/tags/* ]]; then
-            VERSION=${GITHUB_REF#refs/tags/v}
-          fi
-          TAGS="${DOCKER_IMAGE}:${VERSION}"
+        # If this is git tag, use the tag name as a docker tag
+        if [[ $GITHUB_REF == refs/tags/* ]]; then
+          VERSION=${GITHUB_REF#refs/tags/v}
+        fi
+        TAGS="${DOCKER_IMAGE}:${VERSION}"
 
-          # If the VERSION looks like a version number, assume that
-          # this is the most recent version of the image and also
-          # tag it 'latest'.
-          if [[ $VERSION =~ ^[0-9]{1,3}\.[0-9]{1,3}\.[0-9]{1,3}$ ]]; then
-            MAJOR_VERSION=`echo $VERSION | awk '{split($0,a,"."); print a[1]}'`
-            MINOR_VERSION=`echo $VERSION | awk '{split($0,a,"."); print a[2]}'`
-            TAGS="$TAGS,${DOCKER_IMAGE}:${MAJOR_VERSION},${DOCKER_IMAGE}:${MAJOR_VERSION}.${MINOR_VERSION},${DOCKER_IMAGE}:latest"
-          fi
+        # If the VERSION looks like a version number, assume that
+        # this is the most recent version of the image and also
+        # tag it 'latest'.
+        if [[ $VERSION =~ ^[0-9]{1,3}\.[0-9]{1,3}\.[0-9]{1,3}$ ]]; then
+          MAJOR_VERSION=`echo $VERSION | awk '{split($0,a,"."); print a[1]}'`
+          MINOR_VERSION=`echo $VERSION | awk '{split($0,a,"."); print a[2]}'`
+          TAGS="$TAGS,${DOCKER_IMAGE}:${MAJOR_VERSION},${DOCKER_IMAGE}:${MAJOR_VERSION}.${MINOR_VERSION},${DOCKER_IMAGE}:latest"
+        fi
 
-          # Set output parameters.
-          echo "tags=${TAGS}" >> $GITHUB_OUTPUT
-          echo "docker_image=${DOCKER_IMAGE}" >> $GITHUB_OUTPUT
-          echo "docker_platforms=linux/386,linux/amd64,linux/arm/v6,linux/arm/v7,linux/arm64/v8,linux/s390x,linux/riscv64" >> $GITHUB_OUTPUT
+        # Set output parameters.
+        echo "tags=${TAGS}" >> $GITHUB_OUTPUT
+        echo "docker_image=${DOCKER_IMAGE}" >> $GITHUB_OUTPUT
+        echo "docker_platforms=linux/386,linux/amd64,linux/arm/v6,linux/arm/v7,linux/arm64/v8,linux/s390x,linux/riscv64" >> $GITHUB_OUTPUT
 
-<<<<<<< HEAD
-      - name: Set up QEMU
-        uses: docker/setup-qemu-action@v3
-
-      - name: Set up Docker Buildx
-        id: buildx
-        uses: docker/setup-buildx-action@v3
-=======
     - name: Set up Docker Buildx
       id: buildx
       uses: docker/setup-buildx-action@v3
->>>>>>> d18539ef
 
-      - name: Environment
-        run: |
-          echo home=$HOME
-          echo git_ref=$GITHUB_REF
-          echo git_sha=$GITHUB_SHA
-          echo image=${{ steps.prepare.outputs.docker_image }}
-          echo tags=${{ steps.prepare.outputs.tags }}
-          echo platforms=${{ steps.prepare.outputs.docker_platforms }}
-          echo avail_platforms=${{ steps.buildx.outputs.platforms }}
+    - name: Environment
+      run: |
+        echo home=$HOME
+        echo git_ref=$GITHUB_REF
+        echo git_sha=$GITHUB_SHA
+        echo image=${{ steps.prepare.outputs.docker_image }}
+        echo tags=${{ steps.prepare.outputs.tags }}
+        echo platforms=${{ steps.prepare.outputs.docker_platforms }}
+        echo avail_platforms=${{ steps.buildx.outputs.platforms }}
 
-<<<<<<< HEAD
-      - name: Login to DockerHub
-        if: github.event_name != 'pull_request'
-        uses: docker/login-action@v1
-        with:
-          username: ${{ secrets.DOCKER_USERNAME }}
-          password: ${{ secrets.DOCKER_PASSWORD }}
-
-      - name: Buildx and push
-        uses: docker/build-push-action@v2
-        with:
-          platforms: ${{ steps.prepare.outputs.docker_platforms }}
-          push: true
-          tags: ${{ steps.prepare.outputs.tags }}
-=======
     - name: Login to DockerHub
       if: github.event_name != 'pull_request'
       uses: docker/login-action@v3
@@ -91,5 +67,4 @@
       with:
         platforms: ${{ steps.prepare.outputs.docker_platforms }}
         push: true
-        tags: ${{ steps.prepare.outputs.tags }}
->>>>>>> d18539ef
+        tags: ${{ steps.prepare.outputs.tags }}